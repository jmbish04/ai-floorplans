--- conflicted
+++ resolved
@@ -158,16 +158,6 @@
   }
 }
 
-<<<<<<< HEAD
-function find_short_cycles_indexes (cycles) {
-  var indexes = [];
-  var cycle;
-  var i;
-
-  for (i = 0; i < cycles.length; i += 1) {
-    cycle = cycles[i]
-    if (cycle.length < 3 || cycle[0] !== cycle[cycle.length - 1]) {
-=======
 function find_short_cycles_indexes (v_cycles, e_cycles) {
   var indexes = [];
   var e_cycle;
@@ -178,7 +168,6 @@
     e_cycle = e_cycles[i];
     v_cycle = v_cycles[i];
     if ((e_cycle.length < 3) || (v_cycle[0] !== v_cycle[v_cycle.length - 1])) {
->>>>>>> e969ef00
       indexes.push(i);
     }
   }
@@ -190,11 +179,7 @@
   var cycles = find_cycles(V, EV);
   var v_cycles = cycles.v_cycles;
   var e_cycles = cycles.e_cycles;
-<<<<<<< HEAD
-  var short_cycles_indexes = find_short_cycles_indexes(e_cycles);
-=======
   var short_cycles_indexes = find_short_cycles_indexes(v_cycles, e_cycles);
->>>>>>> e969ef00
   short_cycles_indexes.forEach(indx => {
     v_cycles.splice(indx, 1);
     e_cycles.splice(indx, 1);
