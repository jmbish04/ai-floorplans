import {List, Map, Iterable, fromJS, Seq} from "immutable";
import {ViewerHelper} from 'react-svg-pan-zoom';

import {LOAD_PROJECT, NEW_PROJECT} from '../constants';
<<<<<<< HEAD
import {State, Scene, Layer, Vertex, Line, Hole, Area, ElementsSet, Image, Item} from "../models";
import Catalog from '../catalog/catalog';
=======
import {State, Scene, Layer, Vertex, Line, Hole, Area, ElementsSet, Image} from "../models";
import Catalog from '../catalog/catalog'; // TODO: Use a catalog instance
>>>>>>> 65e03165

export default function (state, action) {

  switch (action.type) {

    case NEW_PROJECT:
      return new State();

    case LOAD_PROJECT:
      return loadProject(state, action.data);

    default:
      return state;

  }
}


function loadProject(state, data) {

  let catalog = new Catalog();

  let readVertex = vertex => new Vertex(vertex)
    .set('lines', new List(vertex.lines))
    .set('areas', new List(vertex.areas));

  let readLine = line => new Line(line)
    .set('type', catalog.getElement(line.type).name)
    .set('vertices', new List(line.vertices))
    .set('holes', new List(line.holes))
    .set('properties', new Map(line.properties || {}));

  let readHole = hole => new Hole(hole)
    .set('type', catalog.getElement(hole.type).name)
    .set('properties', new Map(hole.properties || {}));

  let readArea = area => new Area(area)
    .set('type', catalog.getElement(area.type).name)
    .set('vertices', new List(area.vertices))
    .set('properties', new Map(area.properties || {}));

  let readImage = image => new Image(image)
    .set('vertices', new List(image.vertices));

  let readItem = item => new Item(item);

  let readElementsSet = (elementsSet => {
    return new ElementsSet({
      lines: new List(elementsSet.lines),
      areas: new List(elementsSet.areas),
      holes: new List(elementsSet.holes),
      items: new List(elementsSet.items)
    });
  });


  let readLayer = layer => new Layer(layer)
    .set('vertices', new Seq(layer.vertices).map(vertex => readVertex(vertex)).toMap())
    .set('lines', new Seq(layer.lines).map(line => readLine(line)).toMap())
    .set('holes', new Seq(layer.holes).map(hole => readHole(hole)).toMap())
    .set('areas', new Seq(layer.areas).map(area => readArea(area)).toMap())
    .set('images', new Seq(layer.images).map(image => readImage(image)).toMap())
    .set('items', new Seq(layer.items).map(item => readItem(item)).toMap())
    .set('selected', layer.selected ? readElementsSet(layer.selected) : new ElementsSet());


  let readScene = scene => new Scene(scene)
    .set('layers', new Seq(scene.layers).map(layer => readLayer(layer)).toMap())
    .set('selectedLayer', Object.keys(scene.layers)[0]);

  let scene = readScene(data);


  return new State({scene});
}
<|MERGE_RESOLUTION|>--- conflicted
+++ resolved
@@ -2,13 +2,8 @@
 import {ViewerHelper} from 'react-svg-pan-zoom';
 
 import {LOAD_PROJECT, NEW_PROJECT} from '../constants';
-<<<<<<< HEAD
 import {State, Scene, Layer, Vertex, Line, Hole, Area, ElementsSet, Image, Item} from "../models";
-import Catalog from '../catalog/catalog';
-=======
-import {State, Scene, Layer, Vertex, Line, Hole, Area, ElementsSet, Image} from "../models";
 import Catalog from '../catalog/catalog'; // TODO: Use a catalog instance
->>>>>>> 65e03165
 
 export default function (state, action) {
 
