import React, {PropTypes} from 'react';
import {distanceFromTwoPoints, angleBetweenTwoPointsAndOrigin} from '../../utils/geometry';
import {MODE_IDLE} from '../../constants';
import Ruler from './ruler.jsx';

export default function Line({line, layer, mode, pixelPerUnit, unit}, {editingActions, catalog}) {

  let vertex0 = layer.vertices.get(line.vertices.get(0));
  let vertex1 = layer.vertices.get(line.vertices.get(1));

  if (vertex0.id === vertex1.id) return null; //avoid 0-length lines

  let x1, y1, x2, y2;
  if (vertex0.x <= vertex1.x) {
    ({x: x1, y: y1} = vertex0);
    ({x: x2, y: y2} = vertex1);
  } else {
    ({x: x1, y: y1} = vertex1);
    ({x: x2, y: y2} = vertex0);
  }

  let length = distanceFromTwoPoints(x1, y1, x2, y2);
  let angle = angleBetweenTwoPointsAndOrigin(x1, y1, x2, y2);

  let renderedHoles = line.holes.map(holeID => {
    let hole = layer.holes.get(holeID);
    let startAt = length * hole.offset - hole.properties.get('width') / 2;
    let renderedHole = catalog.getElement(hole.type).render2D(hole, layer);

    return <g
      key={holeID}
      transform={`translate(${startAt}, 0)`}
      data-element-root
      data-prototype={hole.prototype}
      data-id={hole.id}
      data-selected={hole.selected}
      data-layer={layer.id}
    > {renderedHole} </g>;
  });

<<<<<<< HEAD
  let renderedLine = catalog[line.type].render2D(line, layer);
  let renderedRuler = line.selected ? <Ruler pixelPerUnit={pixelPerUnit} unit={unit} length={length} transform="translate(0, 15)"/> : null;
=======
  let renderedLine = catalog.getElement(line.type).render2D(line, layer);
  let renderedRuler = line.selected ? <Ruler pixelPerUnit={pixelPerUnit} unit={unit} length={length}/> : null;
>>>>>>> 65e03165

  return (
    <g
      transform={`translate(${x1}, ${y1}) rotate(${angle}, 0, 0)`}
      data-element-root
      data-prototype={line.prototype}
      data-id={line.id}
      data-selected={line.selected}
      data-layer={layer.id}
      style={line.selected ? {cursor: "move"} : {}}
    >
      {renderedRuler}
      {renderedLine}
      {renderedHoles}
    </g>
  );

}

Line.propTypes = {
  line: PropTypes.object.isRequired,
  layer: PropTypes.object.isRequired,
  mode: PropTypes.string.isRequired,
  pixelPerUnit: PropTypes.number.isRequired,
  unit: PropTypes.string.isRequired,
};

Line.contextTypes = {
  editingActions: PropTypes.object,
  catalog: React.PropTypes.object
};<|MERGE_RESOLUTION|>--- conflicted
+++ resolved
@@ -38,13 +38,8 @@
     > {renderedHole} </g>;
   });
 
-<<<<<<< HEAD
-  let renderedLine = catalog[line.type].render2D(line, layer);
-  let renderedRuler = line.selected ? <Ruler pixelPerUnit={pixelPerUnit} unit={unit} length={length} transform="translate(0, 15)"/> : null;
-=======
   let renderedLine = catalog.getElement(line.type).render2D(line, layer);
   let renderedRuler = line.selected ? <Ruler pixelPerUnit={pixelPerUnit} unit={unit} length={length}/> : null;
->>>>>>> 65e03165
 
   return (
     <g
