import React, {PropTypes, Component} from 'react';
import {Map, fromJS} from 'immutable';
import FormSubmitButton from '../../style/form-submit-button';
import CancelButton from '../../style/cancel-button';
import DeleteButton from '../../style/delete-button';
import AttributesEditor from './attributes-editor/attributes-editor';
import * as geometry from '../../../utils/geometry.js';
import Vertex from '../../../models'

let tableStyle = {
  width: '100%'
};

export default class ElementEditor extends Component {

  constructor(props, context) {
    super(props, context);

    this.state = {
      attributesFormData: this.initAttrData(this.props.element, this.props.layer, this.props.state),
      propertiesFormData: this.initPropData(this.props.element, this.props.layer, this.props.state)
    };

    this.updateAttribute = this.updateAttribute.bind(this);
  }

  initAttrData(element, layer, state) {

    switch (element.prototype) {
      case 'items': {
        return new Map({
          x: element.x,
          y: element.y,
          rotation: element.rotation
        });
      }
      case 'lines': {
        let v_a = this.props.layer.vertices.get(this.props.element.vertices.get('0'));
        let v_b = this.props.layer.vertices.get(this.props.element.vertices.get('1'));

        return new Map({
<<<<<<< HEAD
          vertexOne : v_a,
          vertexTwo : v_b,
          lineLength: geometry.pointsDistance( v_a.x, v_a.y, v_b.x, v_b.y )
=======
          vertexOne: layer.vertices.get(element.vertices.get('0')),
          vertexTwo: layer.vertices.get(element.vertices.get('1'))
>>>>>>> dc47fb58
        });
      }
      case 'holes': {
        return new Map({
          offset: element.offset
        });
      }
      case 'areas': {
        return new Map({});
      }
      default:
        return null;
    }


  }

  initPropData(element, layer, state) {
    let {catalog} = this.context;
    let catalogElement = catalog.getElement(element.type);

    let mapped = {};
    for (let name in catalogElement.properties) {
      mapped[name] = new Map({
        currentValue: element.properties.has(name) ? element.properties.get(name) : fromJS(curr.defaultValue),
        configs: catalogElement.properties[name]
      });
    }

    return new Map(mapped);
  }

  updateAttribute(AttributeName, value) {
    switch (this.props.element.prototype) {
      case 'items': {
        let {state: {attributesFormData}} = this;
        attributesFormData = attributesFormData.set(AttributeName, value);
        this.setState({attributesFormData});
        break;
      }
      case 'lines': {
        let {state: {attributesFormData}} = this;

        if( AttributeName === 'lineLength' )
        {
          let v_a = attributesFormData.get('vertexOne');
          let v_b = attributesFormData.get('vertexTwo');

          let v_b_new = geometry.extendLine( v_a.x, v_a.y, v_b.x, v_b.y, value );

          //console.log( geometry.orderVertices( [ v_a, v_b  ] ) );

          attributesFormData = attributesFormData.set('vertexTwo', v_b.merge( v_b_new ) );
          attributesFormData = attributesFormData.set(AttributeName, value);
        }
        else
        {
          console.log( AttributeName, value );
          attributesFormData = attributesFormData.set(AttributeName, attributesFormData.get(AttributeName).merge(value));
        }

        this.setState({attributesFormData});
        break;
      }
      case 'holes': {
        let {state: {attributesFormData}} = this;
        attributesFormData = attributesFormData.set(AttributeName, value);
        this.setState({attributesFormData});
        break;
      }
      default:
        break;
    }
  }

  updateProperty(propertyName, value) {
    let {state: {propertiesFormData}} = this;
    propertiesFormData = propertiesFormData.setIn([propertyName, 'currentValue'], value);
    this.setState({propertiesFormData});
  }

  reset() {
    this.setState({propertiesFormData: this.initPropData()});
  }

  save(event) {
    event.preventDefault();
    let {state: {propertiesFormData, attributesFormData}, context: {projectActions}} = this;

    let properties = propertiesFormData.map(data => {
      return data.get('currentValue');
    });

    projectActions.setProperties(properties);
    switch (this.props.element.prototype) {
      case 'items': {
        projectActions.setItemsAttributes(attributesFormData);
        break;
      }
      case 'lines': {
        projectActions.setLinesAttributes(attributesFormData);
        break;
      }
      case 'holes': {
        projectActions.setHolesAttributes(attributesFormData);
        break;
      }
    }
  }

  render() {
    let {
      state: {propertiesFormData, attributesFormData},
      context: {projectActions, catalog, translator},
      props: {state: appState},
    } = this;

    return (
      <form onSubmit={e => this.save(e)}>

        <AttributesEditor element={this.props.element}
                          onUpdate={this.updateAttribute}
                          attributeFormData={attributesFormData}/>

        {propertiesFormData.entrySeq()
          .map(([propertyName, data]) => {

            let currentValue = data.get('currentValue'), configs = data.get('configs');

            let {Editor} = catalog.getPropertyType(configs.type);

            return <Editor
              key={propertyName}
              propertyName={propertyName}
              value={currentValue}
              configs={configs}
              onUpdate={value => this.updateProperty(propertyName, value)}
              state={appState}
            />
          })
        }

        <table style={tableStyle}>
          <tbody>
          <tr>
            <td><DeleteButton size="small"
                              onClick={e => projectActions.remove()}>{translator.t("Delete")}</DeleteButton></td>
            <td><CancelButton size="small" onClick={e => this.reset()}>{translator.t("Reset")}</CancelButton></td>
            <td><FormSubmitButton size="small">{translator.t("Save")}</FormSubmitButton></td>
          </tr>
          </tbody>
        </table>

      </form>
    )
  }

  componentWillReceiveProps(nextProps) {
    this.setState({attributesFormData: this.initAttrData(nextProps.element, nextProps.layer, nextProps.state)});
  }


}

ElementEditor.propTypes = {
  state: PropTypes.object.isRequired,
  element: PropTypes.object.isRequired,
  layer: PropTypes.object.isRequired
};

ElementEditor.contextTypes = {
  projectActions: PropTypes.object.isRequired,
  catalog: PropTypes.object.isRequired,
  translator: PropTypes.object.isRequired,
};<|MERGE_RESOLUTION|>--- conflicted
+++ resolved
@@ -39,14 +39,9 @@
         let v_b = this.props.layer.vertices.get(this.props.element.vertices.get('1'));
 
         return new Map({
-<<<<<<< HEAD
           vertexOne : v_a,
           vertexTwo : v_b,
           lineLength: geometry.pointsDistance( v_a.x, v_a.y, v_b.x, v_b.y )
-=======
-          vertexOne: layer.vertices.get(element.vertices.get('0')),
-          vertexTwo: layer.vertices.get(element.vertices.get('1'))
->>>>>>> dc47fb58
         });
       }
       case 'holes': {
