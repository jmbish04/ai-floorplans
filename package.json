--- conflicted
+++ resolved
@@ -31,7 +31,7 @@
     "babel-plugin-transform-object-rest-spread": "6.8.0",
     "babel-preset-es2015": "6.14.0",
     "babel-preset-react": "6.11.1",
-    "image-webpack-loader": "^2.0.0",
+    "image-webpack-loader": "2.0.0",
     "immutable": "3.8.1",
     "immutablediff": "^0.4.3",
     "open-browser-webpack-plugin": "0.0.2",
@@ -46,13 +46,7 @@
     "redux-thunk": "2.1.0",
     "shortid": "^2.2.6",
     "three": "0.79.0",
-<<<<<<< HEAD
     "webpack": "1.13.2",
-    "webpack-dev-server": "1.15.1",
-    "image-webpack-loader": "2.0.0"
-=======
-    "webpack": "1.13.1",
-    "webpack-dev-server": "1.14.1"
->>>>>>> c0e926e9
+    "webpack-dev-server": "1.15.1"
   }
 }