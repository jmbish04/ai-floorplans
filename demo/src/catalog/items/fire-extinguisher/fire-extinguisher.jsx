import * as Three from 'three';
import React from 'react';

const RADIUS = 15;
const HEIGHT = 60;
<<<<<<< HEAD

//colors
const black = new Three.MeshLambertMaterial({color: 0x000000});
const red = new Three.MeshLambertMaterial({color: 0xff0000});
const grey = new Three.MeshLambertMaterial({color: 0xCCCCCC});
const yellow = new Three.MeshLambertMaterial({color: 0xffff00});

const objectMaxLOD = makeObjectMaxLOD();
const objectMiddleLOD = makeObjectMiddleLOD();
const objectMinLOD = makeObjectMinLOD();


function makeObjectMaxLOD() {

  const bodyGeometry = new Three.CylinderGeometry(0.1, 0.1, 0.5, 32);
  const body = new Three.Mesh(bodyGeometry, red);
  body.position.set(0, 1, 0);

  const bodyGeometry2 = new Three.CylinderGeometry(0.11, 0.11, 0.03, 32);
  const lock = new Three.Mesh(bodyGeometry2, black);
  lock.position.set(0, -0.2, 0);
  body.add(lock);

  const geometrySphereUp = new Three.SphereGeometry(0.1, 32, 32);
  const sphereUp = new Three.Mesh(geometrySphereUp, red);
  sphereUp.position.set(0, 0.25, 0);
  body.add(sphereUp);

  const cylinderGeometry = new Three.CylinderGeometry(0.015, 0.025, 0.05, 32);
  const vent_p1 = new Three.Mesh(cylinderGeometry, black);
  vent_p1.position.z = -0.13;
  vent_p1.position.y = -0.23;
  body.add(vent_p1);

  const cylinderGeometry1 = new Three.CylinderGeometry(0.01, 0.01, 0.02, 32);
  const vent_p2 = new Three.Mesh(cylinderGeometry1, grey);
  vent_p2.position.z = -0.13;
  vent_p2.position.y = -0.2;
  body.add(vent_p2);

  const cylinderGeometry2 = new Three.CylinderGeometry(0.015, 0.02, 0.04, 32);
  const cylinder2 = new Three.Mesh(cylinderGeometry2, black);
  cylinder2.position.set(0, 0.35, 0);
  body.add(cylinder2);

  const cylinderGeometry3 = new Three.CylinderGeometry(0.01, 0.01, 0.02, 32);
  const cylinder3 = new Three.Mesh(cylinderGeometry3, grey);
  cylinder3.position.set(0, 0.38, 0);
  body.add(cylinder3);

  const cylinderGeometry4 = new Three.CylinderGeometry(0.005, 0.005, 0.02, 32);
  const cylinder4 = new Three.Mesh(cylinderGeometry4, grey);
  cylinder4.position.set(-0.01, 0.38, 0);
  cylinder4.rotation.z += Math.PI / 2;
  body.add(cylinder4);

  const cylinderGeometry5 = new Three.CylinderGeometry(0.02, 0.02, 0.01, 32);
  const cylinder5 = new Three.Mesh(cylinderGeometry5, grey);
  cylinder5.position.set(-0.02, 0.38, 0);
  cylinder5.rotation.z += Math.PI / 2;
  body.add(cylinder5);

  const textureLoader = new Three.TextureLoader();
  const gageImage = textureLoader.load(require('./gage-image.png'));

  const geometry2 = new Three.PlaneGeometry(0.04, 0.04);
  const material2 = new Three.MeshLambertMaterial({map: gageImage, transparent: true});
  const gage = new Three.Mesh(geometry2, material2);
  gage.position.set(-0.0255, 0.38, 0);
  gage.rotation.y = -Math.PI / 2;
  body.add(gage);

  const cylinderGeometry6 = new Three.CylinderGeometry(0.005, 0.005, 0.03, 32);
  const cylinder6 = new Three.Mesh(cylinderGeometry6, grey);
  cylinder6.position.set(0, 0.38, -0.01);
  cylinder6.rotation.z += Math.PI / 2;
  cylinder6.rotation.y += Math.PI / 2;
  body.add(cylinder6);

  const cylinderGeometry7 = new Three.CylinderGeometry(0.01, 0.01, 0.02, 32);
  const cylinder7 = new Three.Mesh(cylinderGeometry7, grey);
  cylinder7.position.set(0, 0.38, -0.03);
  cylinder7.rotation.z += Math.PI / 2;
  cylinder7.rotation.y += Math.PI / 2;
  body.add(cylinder7);

  const labelImage = textureLoader.load(require('./label-image.png'));
  labelImage.wrapS = Three.RepeatWrapping;
  labelImage.wrapT = Three.RepeatWrapping;
  labelImage.repeat.set(1, 1);
  labelImage.offset.x = 0; // 0.0 - 1.0
  labelImage.offset.y = 0; // 0.0 - 1.0

  const points = [
    new Three.Vector2(.1, .666),
    new Three.Vector2(.1, 1)
  ];

  const geometry = new Three.LatheGeometry(points, 200, 0, Math.PI);
  const material = new Three.MeshLambertMaterial({map: labelImage});
  const label = new Three.Mesh(geometry, material);

  label.rotation.y = 60;
  label.position.y -= .75;
  body.add(label);

  const shape2 = new Three.Shape();
  shape2.moveTo(0.02, 0.06);
  shape2.lineTo(0.06, 0.07);
  shape2.lineTo(0.08, 0.1);
  shape2.lineTo(0.16, 0.1);
  shape2.lineTo(0.18, 0.09);
  shape2.lineTo(0.09, 0.08);
  shape2.lineTo(0.07, 0.05);
  shape2.lineTo(0.02, 0.04);

  const extrudeSettings = {
    steps: 2,
    amount: 0.02,
    bevelEnabled: false,
    bevelThickness: 1,
    bevelSize: 1,
    bevelSegments: 1
  };

  const geometry4 = new Three.ExtrudeGeometry(shape2, extrudeSettings);
  const material4 = new Three.MeshLambertMaterial({color: 0xff0000});
  const valve_p1 = new Three.Mesh(geometry4, material4);
  valve_p1.rotation.y = -Math.PI / 2;
  valve_p1.position.set(0.01, 0.35, -0.035);
  body.add(valve_p1);

  const shape3 = new Three.Shape();
  shape3.moveTo(0.02, 0.06);
  shape3.lineTo(0.04, 0.06);
  shape3.lineTo(0.16, 0.05);
  shape3.lineTo(0.18, 0.03);
  shape3.lineTo(0.16, 0.04);
  shape3.lineTo(0.02, 0.04);

  const extrudeSettings2 = {
    steps: 2,
    amount: 0.016,
    bevelEnabled: false,
    bevelThickness: 1,
    bevelSize: 1,
    bevelSegments: 1
  };

  const geometry5 = new Three.ExtrudeGeometry(shape3, extrudeSettings2);
  const valve_p2 = new Three.Mesh(geometry5, red);
  valve_p2.rotation.y = -Math.PI / 2;
  valve_p2.position.set(0.01, 0.34, -0.035);
  body.add(valve_p2);

  const geometry6 = new Three.TorusGeometry(0.0075, 0.00125, 16, 32, 1200);
  const safetyValve_p1 = new Three.Mesh(geometry6, yellow);
  safetyValve_p1.rotation.x = -Math.PI / 2;
  safetyValve_p1.position.set(-0.023, 0.41, 0.02);
  body.add(safetyValve_p1);

  const cylinderGeometry8 = new Three.CylinderGeometry(0.001, 0.001, 0.03, 32);
  const safetyValve_p2 = new Three.Mesh(cylinderGeometry8, yellow);
  safetyValve_p2.position.set(0, 0.41, 0.02);
  safetyValve_p2.rotation.z += Math.PI / 2;
  body.add(safetyValve_p2);

  const cylinderGeometry9 = new Three.CylinderGeometry(0.0025, 0.0025, 0.026, 32);
  const cylinder9 = new Three.Mesh(cylinderGeometry9, grey);
  cylinder9.position.set(0, 0.40, 0.0);
  cylinder9.rotation.z += Math.PI / 2;
  body.add(cylinder9);

  const curve = new Three.CatmullRomCurve3([
    new Three.Vector3(.5, 0, 0),
    new Three.Vector3(.5, 0, 0),
    new Three.Vector3(0, 0, 0),
    new Three.Vector3(-0.03, .1050, 0),
    new Three.Vector3(-0.03, .1050, 0)
  ]);

  const geometry7 = new Three.TubeGeometry(curve, 32, 0.008, 16, false);
  const mesh = new Three.Mesh(geometry7, black);
  mesh.position.set(0, 0.35, -0.13);
  mesh.rotation.y -= Math.PI / 2;
  mesh.rotation.z = (Math.PI / 2) + (4 * Math.PI);
  mesh.rotation.x += Math.PI;
  body.add(mesh);

  return body

}

function makeObjectMiddleLOD() {

  let bodyGeometry21 = new Three.CylinderGeometry(0.1, 0.1, 0.5, 8);
  let body1 = new Three.Mesh(bodyGeometry21, red);
  body1.position.set(0, 1, 0);

  let bodyGeometry22 = new Three.CylinderGeometry(0.11, 0.11, 0.03, 8);
  let lock2 = new Three.Mesh(bodyGeometry22, black);
  lock2.position.set(0, -0.2, 0);
  body1.add(lock2);

  let geometrySphereUp1 = new Three.SphereGeometry(0.095, 32, 8);
  let sphereUp1 = new Three.Mesh(geometrySphereUp1, red);
  sphereUp1.position.set(0, 0.25, 0);
  body1.add(sphereUp1);

  return body1

}

function makeObjectMinLOD() {
  let bodyGeometry0 = new Three.CylinderGeometry(0.1, 0.1, 0.475, 6);
  let body0 = new Three.Mesh(bodyGeometry0, red);
  body0.position.set(0, .95, 0);

  return body0
}
=======
>>>>>>> 30c02de0

export default {
  name: "fire-extinguisher",
  prototype: "items",

  info: {
    tag: ['Security'],
    group: "Items",
    title: "Fire extinguisher",
    description: "Fire extinguisher",
    image: require('./fire-extinguisher.png')
  },

  properties: {
    altitude: {
      label: "altitude",
      type: "length-measure",
      defaultValue: {
        length: 100,
        unit: 'cm'
      }
    }
  },

  render2D: function (element, layer, scene) {

    let angle = element.rotation + 90;

    let textRotation = 0;
    if (Math.sin(angle * Math.PI / 180) < 0) {
      textRotation = 180;
    }

    let arrow_style = {stroke: element.selected ? '#0096fd' : null, strokeWidth: "2px", fill: "#84e1ce"};

    return (
      <g transform={`translate(${-RADIUS / (RADIUS / 2)},${-(RADIUS + 5) / (RADIUS / 2) })`}>
        <ellipse key="1" cx="0" cy="0" rx={RADIUS + 5} ry={RADIUS}
                 style={{stroke: element.selected ? '#0096fd' : '#000', strokeWidth: "2px", fill: "#ff0000"}}/>
        <line key="2" x1={0} x2={0} y1={RADIUS} y2={2 * RADIUS} style={arrow_style}/>
        <line key="3" x1={-RADIUS / 2 + .15 * RADIUS} x2={-RADIUS / 2 + RADIUS / 2} y1={1.2 * RADIUS} y2={2 * RADIUS}
              style={arrow_style}/>
        <line key="4" x1={0} x2={-RADIUS / 2 + .85 * RADIUS} y1={2 * RADIUS} y2={1.2 * RADIUS} style={arrow_style}/>
        <text key="5" cx={RADIUS} cy={RADIUS}
              transform={ `translate(${RADIUS / 8}, ${0}) scale(1,-1) rotate(${textRotation})`}
              style={{textAnchor: "middle", fontSize: "11px"}}>
          {element.type}
        </text>
      </g>
    )
  },

  render3D: function (element, layer, scene) {

    let newAltitude = element.properties.get('altitude').get('length');

<<<<<<< HEAD
    /**************** LOD max ***********************/

    console.log(element.x, element.y);

    let fireExtinguisher2 = new Three.Object3D();

    fireExtinguisher2.add(objectMaxLOD.clone());

    let value = new Three.Box3().setFromObject(fireExtinguisher2);

    let deltaX = Math.abs(value.max.x - value.min.x);
    let deltaY = Math.abs(value.max.y - value.min.y);
    let deltaZ = Math.abs(value.max.z - value.min.z);

    fireExtinguisher2.rotation.y += -Math.PI / 2;
    fireExtinguisher2.position.y += -HEIGHT / 1.25 + newAltitude;
    fireExtinguisher2.scale.set(RADIUS / deltaX, RADIUS / deltaX, HEIGHT / deltaY);

    /**************** LOD middle ***********************/

    let fireExtinguisher1 = new Three.Object3D();


    fireExtinguisher1.add(objectMiddleLOD.clone());

    fireExtinguisher1.position.y += -HEIGHT / 1.25 + newAltitude;
    fireExtinguisher1.scale.set(RADIUS / deltaX, RADIUS / deltaX, HEIGHT / deltaY);


    /**************** LOD min ***********************/

    let fireExtinguisher0 = new Three.Object3D();

    fireExtinguisher0.add(objectMinLOD.clone());

    fireExtinguisher0.position.y += -HEIGHT / 1.35 + newAltitude;
    fireExtinguisher0.scale.set(RADIUS / deltaX, RADIUS / deltaX, HEIGHT / deltaY);

    /*** add all Level of Detail ***/

    let lod = new Three.LOD();
=======
    //colors
    let black = new Three.MeshLambertMaterial({color: 0x000000});
    let red = new Three.MeshLambertMaterial({color: 0xff0000});
    let grey = new Three.MeshLambertMaterial({color: 0xCCCCCC});
    let yellow = new Three.MeshLambertMaterial({color: 0xffff00});

    let fireExtinguisher = new Three.Object3D();

    let bodyGeometry = new Three.CylinderGeometry(0.1, 0.1, 0.5, 32);
    let body = new Three.Mesh(bodyGeometry, red);
    body.position.set(0, 1, 0);
    fireExtinguisher.add(body);

    let bodyGeometry2 = new Three.CylinderGeometry(0.11, 0.11, 0.03, 32);
    let lock = new Three.Mesh(bodyGeometry2, black);
    lock.position.set(0, -0.2, 0);
    body.add(lock);

    let geometrySphereUp = new Three.SphereGeometry(0.1, 32, 32);
    let sphereUp = new Three.Mesh(geometrySphereUp, red);
    sphereUp.position.set(0, 0.25, 0);
    body.add(sphereUp);

    let cylinderGeometry = new Three.CylinderGeometry(0.015, 0.025, 0.05, 32);
    let vent_p1 = new Three.Mesh(cylinderGeometry, black);
    vent_p1.position.z = -0.13;
    vent_p1.position.y = -0.23;
    body.add(vent_p1);

    let cylinderGeometry1 = new Three.CylinderGeometry(0.01, 0.01, 0.02, 32);
    let vent_p2 = new Three.Mesh(cylinderGeometry1, grey);
    vent_p2.position.z = -0.13;
    vent_p2.position.y = -0.2;
    body.add(vent_p2);

    let cylinderGeometry2 = new Three.CylinderGeometry(0.015, 0.02, 0.04, 32);
    let cylinder2 = new Three.Mesh(cylinderGeometry2, black);
    cylinder2.position.set(0, 0.35, 0);
    body.add(cylinder2);

    let cylinderGeometry3 = new Three.CylinderGeometry(0.01, 0.01, 0.02, 32);
    let cylinder3 = new Three.Mesh(cylinderGeometry3, grey);
    cylinder3.position.set(0, 0.38, 0);
    body.add(cylinder3);

    let cylinderGeometry4 = new Three.CylinderGeometry(0.005, 0.005, 0.02, 32);
    let cylinder4 = new Three.Mesh(cylinderGeometry4, grey);
    cylinder4.position.set(-0.01, 0.38, 0);
    cylinder4.rotation.z += Math.PI / 2;
    body.add(cylinder4);

    let cylinderGeometry5 = new Three.CylinderGeometry(0.02, 0.02, 0.01, 32);
    let cylinder5 = new Three.Mesh(cylinderGeometry5, grey);
    cylinder5.position.set(-0.02, 0.38, 0);
    cylinder5.rotation.z += Math.PI / 2;
    body.add(cylinder5);

    let textureLoader = new Three.TextureLoader();
    let gageImage = textureLoader.load(require('./gage-image.png'));

    let geometry2 = new Three.PlaneGeometry(0.04, 0.04);
    let material2 = new Three.MeshLambertMaterial({map: gageImage, transparent: true});
    let gage = new Three.Mesh(geometry2, material2);
    gage.position.set(-0.0255, 0.38, 0);
    gage.rotation.y = -Math.PI / 2;
    body.add(gage);

    let cylinderGeometry6 = new Three.CylinderGeometry(0.005, 0.005, 0.03, 32);
    let cylinder6 = new Three.Mesh(cylinderGeometry6, grey);
    cylinder6.position.set(0, 0.38, -0.01);
    cylinder6.rotation.z += Math.PI / 2;
    cylinder6.rotation.y += Math.PI / 2;
    body.add(cylinder6);

    let cylinderGeometry7 = new Three.CylinderGeometry(0.01, 0.01, 0.02, 32);
    let cylinder7 = new Three.Mesh(cylinderGeometry7, grey);
    cylinder7.position.set(0, 0.38, -0.03);
    cylinder7.rotation.z += Math.PI / 2;
    cylinder7.rotation.y += Math.PI / 2;
    body.add(cylinder7);

    let etichettaImage = textureLoader.load(require('./label-fire-extinguisher.png'));

    let points = [];

    points.push(new Three.Vector2(0.1, 0));
    points.push(new Three.Vector2(0.1, 0));
    points.push(new Three.Vector2(0.1, 0.3));
    points.push(new Three.Vector2(0.1, 0.3));

    let geometry = new Three.LatheGeometry(points, 200, 0, Math.PI);
    let material = new Three.MeshLambertMaterial({map: etichettaImage});
    let label = new Three.Mesh(geometry, material);

    label.rotation.y = 60;
    label.position.y = -0.1;
    body.add(label);

    let shape2 = new Three.Shape();
    shape2.moveTo(0.02, 0.06);
    shape2.lineTo(0.06, 0.07);
    shape2.lineTo(0.08, 0.1);
    shape2.lineTo(0.16, 0.1);
    shape2.lineTo(0.18, 0.09);
    shape2.lineTo(0.09, 0.08);
    shape2.lineTo(0.07, 0.05);
    shape2.lineTo(0.02, 0.04);

    let extrudeSettings = {
      steps: 2,
      amount: 0.02,
      bevelEnabled: false,
      bevelThickness: 1,
      bevelSize: 1,
      bevelSegments: 1
    };

    let geometry4 = new Three.ExtrudeGeometry(shape2, extrudeSettings);
    let material4 = new Three.MeshLambertMaterial({color: 0xff0000});
    let valve_p1 = new Three.Mesh(geometry4, material4);
    valve_p1.rotation.y = -Math.PI / 2;
    valve_p1.position.set(0.01, 0.35, -0.035);
    body.add(valve_p1);

    let shape3 = new Three.Shape();
    shape3.moveTo(0.02, 0.06);
    shape3.lineTo(0.04, 0.06);
    shape3.lineTo(0.16, 0.05);
    shape3.lineTo(0.18, 0.03);
    shape3.lineTo(0.16, 0.04);
    shape3.lineTo(0.02, 0.04);

    let extrudeSettings2 = {
      steps: 2,
      amount: 0.016,
      bevelEnabled: false,
      bevelThickness: 1,
      bevelSize: 1,
      bevelSegments: 1
    };

    let geometry5 = new Three.ExtrudeGeometry(shape3, extrudeSettings2);
    let valve_p2 = new Three.Mesh(geometry5, red);
    valve_p2.rotation.y = -Math.PI / 2;
    valve_p2.position.set(0.01, 0.34, -0.035);
    body.add(valve_p2);

    let geometry6 = new Three.TorusGeometry(0.0075, 0.00125, 16, 32, 1200);
    let safetyValve_p1 = new Three.Mesh(geometry6, yellow);
    safetyValve_p1.rotation.x = -Math.PI / 2;
    safetyValve_p1.position.set(-0.023, 0.41, 0.02);
    body.add(safetyValve_p1);

    let cylinderGeometry8 = new Three.CylinderGeometry(0.001, 0.001, 0.03, 32);
    let safetyValve_p2 = new Three.Mesh(cylinderGeometry8, yellow);
    safetyValve_p2.position.set(0, 0.41, 0.02);
    safetyValve_p2.rotation.z += Math.PI / 2;
    body.add(safetyValve_p2);

    let cylinderGeometry9 = new Three.CylinderGeometry(0.0025, 0.0025, 0.026, 32);
    let cylinder9 = new Three.Mesh(cylinderGeometry9, grey);
    cylinder9.position.set(0, 0.40, 0.0);
    cylinder9.rotation.z += Math.PI / 2;
    body.add(cylinder9);

    let curve = new Three.CatmullRomCurve3([
      new Three.Vector3(.5, 0, 0),
      new Three.Vector3(.5, 0, 0),
      new Three.Vector3(0, 0, 0),
      new Three.Vector3(-0.03, .1050, 0),
      new Three.Vector3(-0.03, .1050, 0)
    ]);

    let geometry7 = new Three.TubeGeometry(curve, 32, 0.008, 16, false);
    let mesh = new Three.Mesh(geometry7, black);
    mesh.position.set(0, 0.35, -0.13);
    mesh.rotation.y -= Math.PI / 2;
    mesh.rotation.z = (Math.PI / 2) + (4 * Math.PI);
    mesh.rotation.x += Math.PI;
    body.add(mesh);

    let value = new Three.Box3().setFromObject(fireExtinguisher);
>>>>>>> 30c02de0

    lod.addLevel(fireExtinguisher2, 200);
    lod.addLevel(fireExtinguisher1, 900);
    lod.addLevel(fireExtinguisher0, 1200);
    lod.updateMatrix();
    lod.matrixAutoUpdate = false;

    if (element.selected) {
      let bbox = new Three.BoxHelper(lod, 0x99c3fb);
      bbox.material.linewidth = 5;
      bbox.renderOrder = 1000;
      bbox.material.depthTest = false;
      lod.add(bbox);
    }

<<<<<<< HEAD
    return Promise.resolve(lod);
=======
    fireExtinguisher.rotation.y += -Math.PI / 2;
    fireExtinguisher.position.y += -HEIGHT / 1.15 + newAltitude;
    fireExtinguisher.scale.set(RADIUS / deltaX, RADIUS / deltaX, HEIGHT / deltaY);

    return Promise.resolve(fireExtinguisher);
>>>>>>> 30c02de0
  }

};<|MERGE_RESOLUTION|>--- conflicted
+++ resolved
@@ -3,7 +3,6 @@
 
 const RADIUS = 15;
 const HEIGHT = 60;
-<<<<<<< HEAD
 
 //colors
 const black = new Three.MeshLambertMaterial({color: 0x000000});
@@ -224,8 +223,6 @@
 
   return body0
 }
-=======
->>>>>>> 30c02de0
 
 export default {
   name: "fire-extinguisher",
@@ -282,10 +279,7 @@
 
     let newAltitude = element.properties.get('altitude').get('length');
 
-<<<<<<< HEAD
     /**************** LOD max ***********************/
-
-    console.log(element.x, element.y);
 
     let fireExtinguisher2 = new Three.Object3D();
 
@@ -295,7 +289,6 @@
 
     let deltaX = Math.abs(value.max.x - value.min.x);
     let deltaY = Math.abs(value.max.y - value.min.y);
-    let deltaZ = Math.abs(value.max.z - value.min.z);
 
     fireExtinguisher2.rotation.y += -Math.PI / 2;
     fireExtinguisher2.position.y += -HEIGHT / 1.25 + newAltitude;
@@ -324,190 +317,6 @@
     /*** add all Level of Detail ***/
 
     let lod = new Three.LOD();
-=======
-    //colors
-    let black = new Three.MeshLambertMaterial({color: 0x000000});
-    let red = new Three.MeshLambertMaterial({color: 0xff0000});
-    let grey = new Three.MeshLambertMaterial({color: 0xCCCCCC});
-    let yellow = new Three.MeshLambertMaterial({color: 0xffff00});
-
-    let fireExtinguisher = new Three.Object3D();
-
-    let bodyGeometry = new Three.CylinderGeometry(0.1, 0.1, 0.5, 32);
-    let body = new Three.Mesh(bodyGeometry, red);
-    body.position.set(0, 1, 0);
-    fireExtinguisher.add(body);
-
-    let bodyGeometry2 = new Three.CylinderGeometry(0.11, 0.11, 0.03, 32);
-    let lock = new Three.Mesh(bodyGeometry2, black);
-    lock.position.set(0, -0.2, 0);
-    body.add(lock);
-
-    let geometrySphereUp = new Three.SphereGeometry(0.1, 32, 32);
-    let sphereUp = new Three.Mesh(geometrySphereUp, red);
-    sphereUp.position.set(0, 0.25, 0);
-    body.add(sphereUp);
-
-    let cylinderGeometry = new Three.CylinderGeometry(0.015, 0.025, 0.05, 32);
-    let vent_p1 = new Three.Mesh(cylinderGeometry, black);
-    vent_p1.position.z = -0.13;
-    vent_p1.position.y = -0.23;
-    body.add(vent_p1);
-
-    let cylinderGeometry1 = new Three.CylinderGeometry(0.01, 0.01, 0.02, 32);
-    let vent_p2 = new Three.Mesh(cylinderGeometry1, grey);
-    vent_p2.position.z = -0.13;
-    vent_p2.position.y = -0.2;
-    body.add(vent_p2);
-
-    let cylinderGeometry2 = new Three.CylinderGeometry(0.015, 0.02, 0.04, 32);
-    let cylinder2 = new Three.Mesh(cylinderGeometry2, black);
-    cylinder2.position.set(0, 0.35, 0);
-    body.add(cylinder2);
-
-    let cylinderGeometry3 = new Three.CylinderGeometry(0.01, 0.01, 0.02, 32);
-    let cylinder3 = new Three.Mesh(cylinderGeometry3, grey);
-    cylinder3.position.set(0, 0.38, 0);
-    body.add(cylinder3);
-
-    let cylinderGeometry4 = new Three.CylinderGeometry(0.005, 0.005, 0.02, 32);
-    let cylinder4 = new Three.Mesh(cylinderGeometry4, grey);
-    cylinder4.position.set(-0.01, 0.38, 0);
-    cylinder4.rotation.z += Math.PI / 2;
-    body.add(cylinder4);
-
-    let cylinderGeometry5 = new Three.CylinderGeometry(0.02, 0.02, 0.01, 32);
-    let cylinder5 = new Three.Mesh(cylinderGeometry5, grey);
-    cylinder5.position.set(-0.02, 0.38, 0);
-    cylinder5.rotation.z += Math.PI / 2;
-    body.add(cylinder5);
-
-    let textureLoader = new Three.TextureLoader();
-    let gageImage = textureLoader.load(require('./gage-image.png'));
-
-    let geometry2 = new Three.PlaneGeometry(0.04, 0.04);
-    let material2 = new Three.MeshLambertMaterial({map: gageImage, transparent: true});
-    let gage = new Three.Mesh(geometry2, material2);
-    gage.position.set(-0.0255, 0.38, 0);
-    gage.rotation.y = -Math.PI / 2;
-    body.add(gage);
-
-    let cylinderGeometry6 = new Three.CylinderGeometry(0.005, 0.005, 0.03, 32);
-    let cylinder6 = new Three.Mesh(cylinderGeometry6, grey);
-    cylinder6.position.set(0, 0.38, -0.01);
-    cylinder6.rotation.z += Math.PI / 2;
-    cylinder6.rotation.y += Math.PI / 2;
-    body.add(cylinder6);
-
-    let cylinderGeometry7 = new Three.CylinderGeometry(0.01, 0.01, 0.02, 32);
-    let cylinder7 = new Three.Mesh(cylinderGeometry7, grey);
-    cylinder7.position.set(0, 0.38, -0.03);
-    cylinder7.rotation.z += Math.PI / 2;
-    cylinder7.rotation.y += Math.PI / 2;
-    body.add(cylinder7);
-
-    let etichettaImage = textureLoader.load(require('./label-fire-extinguisher.png'));
-
-    let points = [];
-
-    points.push(new Three.Vector2(0.1, 0));
-    points.push(new Three.Vector2(0.1, 0));
-    points.push(new Three.Vector2(0.1, 0.3));
-    points.push(new Three.Vector2(0.1, 0.3));
-
-    let geometry = new Three.LatheGeometry(points, 200, 0, Math.PI);
-    let material = new Three.MeshLambertMaterial({map: etichettaImage});
-    let label = new Three.Mesh(geometry, material);
-
-    label.rotation.y = 60;
-    label.position.y = -0.1;
-    body.add(label);
-
-    let shape2 = new Three.Shape();
-    shape2.moveTo(0.02, 0.06);
-    shape2.lineTo(0.06, 0.07);
-    shape2.lineTo(0.08, 0.1);
-    shape2.lineTo(0.16, 0.1);
-    shape2.lineTo(0.18, 0.09);
-    shape2.lineTo(0.09, 0.08);
-    shape2.lineTo(0.07, 0.05);
-    shape2.lineTo(0.02, 0.04);
-
-    let extrudeSettings = {
-      steps: 2,
-      amount: 0.02,
-      bevelEnabled: false,
-      bevelThickness: 1,
-      bevelSize: 1,
-      bevelSegments: 1
-    };
-
-    let geometry4 = new Three.ExtrudeGeometry(shape2, extrudeSettings);
-    let material4 = new Three.MeshLambertMaterial({color: 0xff0000});
-    let valve_p1 = new Three.Mesh(geometry4, material4);
-    valve_p1.rotation.y = -Math.PI / 2;
-    valve_p1.position.set(0.01, 0.35, -0.035);
-    body.add(valve_p1);
-
-    let shape3 = new Three.Shape();
-    shape3.moveTo(0.02, 0.06);
-    shape3.lineTo(0.04, 0.06);
-    shape3.lineTo(0.16, 0.05);
-    shape3.lineTo(0.18, 0.03);
-    shape3.lineTo(0.16, 0.04);
-    shape3.lineTo(0.02, 0.04);
-
-    let extrudeSettings2 = {
-      steps: 2,
-      amount: 0.016,
-      bevelEnabled: false,
-      bevelThickness: 1,
-      bevelSize: 1,
-      bevelSegments: 1
-    };
-
-    let geometry5 = new Three.ExtrudeGeometry(shape3, extrudeSettings2);
-    let valve_p2 = new Three.Mesh(geometry5, red);
-    valve_p2.rotation.y = -Math.PI / 2;
-    valve_p2.position.set(0.01, 0.34, -0.035);
-    body.add(valve_p2);
-
-    let geometry6 = new Three.TorusGeometry(0.0075, 0.00125, 16, 32, 1200);
-    let safetyValve_p1 = new Three.Mesh(geometry6, yellow);
-    safetyValve_p1.rotation.x = -Math.PI / 2;
-    safetyValve_p1.position.set(-0.023, 0.41, 0.02);
-    body.add(safetyValve_p1);
-
-    let cylinderGeometry8 = new Three.CylinderGeometry(0.001, 0.001, 0.03, 32);
-    let safetyValve_p2 = new Three.Mesh(cylinderGeometry8, yellow);
-    safetyValve_p2.position.set(0, 0.41, 0.02);
-    safetyValve_p2.rotation.z += Math.PI / 2;
-    body.add(safetyValve_p2);
-
-    let cylinderGeometry9 = new Three.CylinderGeometry(0.0025, 0.0025, 0.026, 32);
-    let cylinder9 = new Three.Mesh(cylinderGeometry9, grey);
-    cylinder9.position.set(0, 0.40, 0.0);
-    cylinder9.rotation.z += Math.PI / 2;
-    body.add(cylinder9);
-
-    let curve = new Three.CatmullRomCurve3([
-      new Three.Vector3(.5, 0, 0),
-      new Three.Vector3(.5, 0, 0),
-      new Three.Vector3(0, 0, 0),
-      new Three.Vector3(-0.03, .1050, 0),
-      new Three.Vector3(-0.03, .1050, 0)
-    ]);
-
-    let geometry7 = new Three.TubeGeometry(curve, 32, 0.008, 16, false);
-    let mesh = new Three.Mesh(geometry7, black);
-    mesh.position.set(0, 0.35, -0.13);
-    mesh.rotation.y -= Math.PI / 2;
-    mesh.rotation.z = (Math.PI / 2) + (4 * Math.PI);
-    mesh.rotation.x += Math.PI;
-    body.add(mesh);
-
-    let value = new Three.Box3().setFromObject(fireExtinguisher);
->>>>>>> 30c02de0
 
     lod.addLevel(fireExtinguisher2, 200);
     lod.addLevel(fireExtinguisher1, 900);
@@ -523,15 +332,7 @@
       lod.add(bbox);
     }
 
-<<<<<<< HEAD
     return Promise.resolve(lod);
-=======
-    fireExtinguisher.rotation.y += -Math.PI / 2;
-    fireExtinguisher.position.y += -HEIGHT / 1.15 + newAltitude;
-    fireExtinguisher.scale.set(RADIUS / deltaX, RADIUS / deltaX, HEIGHT / deltaY);
-
-    return Promise.resolve(fireExtinguisher);
->>>>>>> 30c02de0
   }
 
 };